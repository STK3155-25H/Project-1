--- conflicted
+++ resolved
@@ -8,11 +8,9 @@
     xlabel={Fit Time (ms)},
     ylabel={$R^2$},
     title={Pareto Front: Accuracy vs Speed (per Degree)},
-<<<<<<< HEAD
+
     legend pos = north,
     legend style={font=\tiny},
-=======
->>>>>>> a66ba504
     grid=both,
     ymode=log, 
     xmode=log, 
@@ -22,17 +20,12 @@
         /pgf/number format/fixed,
         /pgf/number format/precision=2
     },
-<<<<<<< HEAD
-    % legend cell align={left}
-]
-=======
     legend style={
         at={(0.5,0.55)},   % centered above the axis
         anchor=south,      % anchor the bottom of the legend box to this point
         cells={align=left} % same as legend cell align
     }
     ]
->>>>>>> a66ba504
     % OLS
     \addplot [red, thick, mark=*, mark size=1.5pt] 
         table [x=fit_time_ms, y=r2_test, col sep=comma, 
