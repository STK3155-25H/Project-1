--- conflicted
+++ resolved
@@ -1,33 +1,4 @@
-<<<<<<< HEAD
-    % File: ols_mse.tex
-    \begin{figure}[H]
-    \centering
-    \begin{tikzpicture}
-    \begin{axis}[
-        width=9cm,
-        height=7cm,
-        xlabel={Fit Time (ms)},
-        ylabel={$R^2$},
-        title={Pareto Front: Accuracy vs Speed (per Degree)},
-        legend pos = north,
-        legend style={font=\tiny},
-        grid=both,
-        ymode=log, 
-        xmode=log, 
-        log basis y=10,
-        log basis x=10,
-        y tick label style={
-            /pgf/number format/fixed,
-            /pgf/number format/precision=2
-        },
-        % legend cell align={left}
-    ]
-        % OLS
-        \addplot [red, thick, mark=*, mark size=1.5pt] 
-            table [x=fit_time_ms, y=r2_test, col sep=comma, 
-                sort key=degree] {../outputs/benchmarks/tables/benchmarks_ols.csv};
-        \addlegendentry{OLS}
-=======
+
 % File: ols_mse.tex
 \begin{figure}[H]
 \centering
@@ -61,7 +32,6 @@
         table [x=fit_time_ms, y=r2_test, col sep=comma, 
                sort key=degree] {../outputs/benchmarks/tables/benchmarks_ols.csv};
     \addlegendentry{OLS}
->>>>>>> 7ac8f9af
 
         % Ridge
         \addplot [blue, thick, mark=triangle*, mark size=1.5pt] 
