 \documentclass[
 reprint,            % two-column layout
 amsmath,amssymb,
 aps,
]{revtex4-2}



% Packages
% Packages
\usepackage[utf8]{inputenc}
\usepackage[T1]{fontenc}
\usepackage{graphicx}
\usepackage{float}
\usepackage{pgfplots}
\pgfplotsset{compat=1.18}
\usepackage{chngcntr}
\usepackage{tikz}
\usepackage{hyperref}
\usepackage{caption}
\captionsetup{hypcap=true}
\usepackage{algorithm}
\usepackage{algpseudocode}
\usepackage{booktabs}



\pgfplotsset{compat=1.18}

\begin{document}

\title{Analyzing Different Regression and Resampling Methods}

\author{Stan Daniels}
\author{Francesco Minisini}
\author{Teresa Ghirlandi}
\author{Carolina Ceccacci}
\affiliation{University of Oslo \\ Data Analysis and Machine Learning (FYS-STK3155/FYS4155)}

\date{October 6, 2025}

\begin{abstract}
Regression in machine learning is a fundamental technique for predicting outcomes based on input features. It finds relationships between variables so that predictions on unseen data can be made. 
A major challenge arises as model complexity increases:  low-degree models may underfit, while high-degree polynomial regression can become unstable and overfit the data. 
In this project, we study the Runge function, a well-known function that highlights the difficulties of high-degree polynomial interpolation. We apply Ordinary Least Squares, Ridge, and Lasso regression, complemented by gradient descent and its variants, including momentum, Adagrad, RMSprop, and ADAM. Resampling techniques such as bootstrap and cross-validation are used to evaluate model generalization and analyze the bias-variance trade-off.
The results show that OLS fits become highly unstable for high polynomial degrees, while Ridge and Lasso regularization significantly improve stability and predictive accuracy. Gradient descent methods reproduce the analytical results, though their performance depends strongly on learning-rate strategies. Overall, the study highlights the importance of regularization and resampling for controlling overfitting and improving the reliability of regression models.
\end{abstract}

\maketitle

\section{Introduction}
\label{sec:Introduction}
Regression is a cornerstone in data analysis, machine learning, and scientific modeling, enabling the approximation of relationships between variables and facilitating predictions.
As datasets become larger and larger, choosing the right regression method is crucial, as it directly affects model accuracy, stability, and interpretability\cite{mehta2019highbias}.
Understanding the performance of different regression techniques is therefore a central problem in statistical learning and computational physics \cite{aiken2021framework}.
In this project, various regression methods are investigated, such as Ordinary Least Squares, Ridge Regression, and Lasso Regression.
It focuses on fitting polynomials to a specific one-dimensional function, the Runge function:
\[
\frac{1}{1+25x^2}, \quad x\in[-1, 1]
\]
The Runge function serves as a classical example that illustrates the challenges of high-degree polynomial interpolation, such as oscillations near the boundaries, known as Runge's phenomenon\cite{runge1901}. This makes it an ideal test case to compare the performances of the different methods.
First, an OLS regression analysis is performed, exploring the dependence on the number of data points and the degree of polynomial. The analysis is then extended to Ridge and Lasso regressions, which add a regularization parameter ${\lambda}$. Gradient descent methods are implemented.
The analysis starts with the standard gradient descent method, but then, to improve efficiency and convergence, several variants of the gradient descent have been developed, such as momentum, stochastic gradient descent and adaptive methods, including Adagrad, RMSprop, ADAM.
The performance of OLS, Ridge and Lasso is then compared with the gradient descent-based optimization methods.
In order to evaluate model performance and investigate bias-variance trade-off, resampling techniques such as bootstrap and cross-validation are applied, highlighting how different choices of model complexity and regularization affect the trade-off between bias and variance.
These techniques provide insight into the stability of the models and the reliability of their predictions. 
Overall, this project aims to illustrate the strengths and the limitations of each method.\\
The structure of this project is as follows: 
\begin{itemize}
    \item Section \ref{sec:Methods} "Methods", describes the preprocessing and scaling of the data, the regression techniques and the optimization algorithms, as well as the resampling methods. It also includes the testing of the implemented methods against scikit-learn and the AI tools used.
    \item Section \ref{sec:Results_and_Discussion} "Results and Discussion", presents the numerical results, compares the performance of the different methods and discusses their implications in terms of bias-variance trade-off.
    \item section \ref{sec:Discussion_and_Conclusion} "Conclusion", summarizes the main results and the insights gained from the methods studied.
\end{itemize}


\section{Methods}
\label{sec:Methods}
 Let $\mathbf{y} \in \mathbb{R}^n$ denote the vector of target values and $\mathbf{X} \in \mathbb{R}^{n \times p}$ the design matrix containing $p$ predictors for $n$ observations. The following linear model is assumed:
$$
\mathbf{y} = \tilde{\mathbf{y}} + \boldsymbol{\epsilon}, \quad \text{with} \quad \tilde{\mathbf{y}} = \mathbf{X}\boldsymbol{\theta},
$$

where $\tilde{\mathbf{y}}$ represents the predictions of the model, $\boldsymbol{\theta} \in \mathbb{R}^p$ is the vector of unknown coefficients to be estimated and $\boldsymbol{\epsilon}$ is a vector of errors, typically assumed to be independent and identically distributed with zero mean and variance $\sigma^2$.

The goal of regression is to find an estimate of the optimal parameter $\boldsymbol{\theta}$ that best explains the observed data according to a chosen criterion. 

A detailed description of the methods follows.

\subsection{Scaling Of The Data}
Before applying any regression and optimization methods, the dataset was split into a training and testing dataset and scaled appropriately.
This was performed using the \texttt{split\_scale} and \texttt{polynomial\_features\_scaled} functions.\\
First the training and test sets were seperated.
The input feature $x$ was then standardized using statistics computed on the training set: each feature column was centered by subtracting its mean and scaled by dividing by its standard deviation.
This process produces features with zero mean and unit variance \cite{hjorthjensen_week35}.
The same mean and standard deviation from the training set were applied to scale the test set, avoiding any data leakage.\\
For polynomial regression, each feature was expanded into polynomial terms up to a maximum degree.
After generating the polynomial features, each column (except the intercept) was scaled using the mean and standard deviation of the corresponding column from the training set, via the \texttt{polynomial\_features\_scaled} function.
This ensures that all polynomial features are on a comparable scale across training and test sets.\\\\
Scaling was necessary for several reasons.\\
First, high-degree polynomial terms can grow very large, causing numerical instability in the design matrix.
Second, regularization methods like Ridge and Lasso assume that all features are on a comparable scale, otherwise the penalty terms distort model behavior.
Third, gradient-based optimizers converge faster and more stably when the features are standardized.
Finally, applying training-set statistics to scale the test set ensures unbiased evaluation.


\subsection{Ordinary Least Squares}
Ordinary Least Squares (OLS) is the classical method for linear regression and it estimates $\boldsymbol{\theta}$ by minimizing the mean squared error\cite{hjorthjensen_week35}. This is the cost function that is going to be optimize:

$$
C(\boldsymbol{\theta})=\frac{1}{n}\left\{\left(\boldsymbol{y}-\boldsymbol{X}\boldsymbol{\theta}\right)^T\left(\boldsymbol{y}-\boldsymbol{X}\boldsymbol{\theta}\right)\right\}$$

It means that it's required that the derivative with respect to $\boldsymbol{\theta}$ be set equal to zero: $$\frac{\partial C(\boldsymbol{\theta})}{\partial \boldsymbol{\theta_j}} 
= 0 = \mathbf{X}^\top \big(\mathbf{y} - \mathbf{X}\boldsymbol{\theta}\big)
$$

$$\mathbf{X}^\top \mathbf{y}= \mathbf{X}^\top \mathbf{X} \boldsymbol{\theta}$$

For a full-rank design matrix, this has the closed-form solution:
$$
\hat{\boldsymbol{\theta}}_{\text{OLS}} = (\mathbf{X}^\top \mathbf{X})^{-1} \mathbf{X}^\top \mathbf{y}
$$

OLS provides a simple solution, suitable when the features are few and not highly correlated.

\subsubsection{Implementation}
The inputs of the OLS function are a feature matrix $\mathbf{X} \in \mathbb{R}^{n \times p}$ and a vector of targets $\mathbf{y} \in \mathbb{R}^n$. The output is the vector of the parameters $\boldsymbol{\theta} \in \mathbb{R}^{p}$, whose fomula is given above.\\
The function is implemented in Python, using the NumPy library for efficient numerical computations. The function \texttt{np.linalg.pinv} is used to compute the pseudoinverse of the matrix $\mathbf{X}^\top \mathbf{X}$, which is particularly useful when $\mathbf{X}^\top \mathbf{X}$ is not invertible. This ensures numerical stability.

\subsection{Ridge regression}
A regularization parameter $\lambda$ can be introduced by defining a new cost function to be optimized\cite{hjorthjensen_week35}, that is:
$$ C(\boldsymbol{\theta}) 
=\frac{1}{n}\vert\vert \boldsymbol{y}-\boldsymbol{X}\boldsymbol{\theta}\vert\vert_2^2+\lambda\vert\vert \boldsymbol{\theta}\vert\vert_2^2
$$
where the second term represents an $L_2$ penalty on the size of the coefficients.
This leads to the Ridge regression minimization problem where it is required that $ |\boldsymbol{\theta}\|_2^2 \leq t$, where $t$ is a finite positive number. 
One of the main motivations behind Ridge is its ability to resolve the problem of non-invertibility of $\mathbf{X}^\top \mathbf{X}$, which often arises when features are highly correlated. Ridge regression resolves this problem by adding the parameter $\boldsymbol{\lambda}$ to the diagonal of $\mathbf{X}^\top \mathbf{X}$ before inverting it.
Taking the derivatives with respect to $\boldsymbol{\theta}$ the optimal parameters are obtained:
$$ \boldsymbol{\hat\theta_{Ridge}}=(\mathbf{X}^\top \mathbf{X} + \lambda\mathbf{I})^{-1} \mathbf{X}^\top \mathbf{y}$$
with $\mathbf{I}$ being a $p\times p$ identity matrix.

\subsubsection{Implementation}
The inputs of the Ridge function are a feature matrix $\mathbf{X} \in \mathbb{R}^{n \times p}$, a vector of targets $\mathbf{y} \in \mathbb{R}^n$, the regularization parameter $\lambda$ and the intercept. The output is the vector of the parameters $\boldsymbol{\theta} \in \mathbb{R}^{p}$, whose fomula is given above.\\
The function uses the same function \texttt{np.linalg.pinv} to compute the pseudoinverse of the matrix $\mathbf{X}^\top \mathbf{X} + \boldsymbol{\lambda}\mathbf{I}$, ensuring numerical stability.

\subsection{Lasso regression}
Here the regularization term is based on the $L_1$ norm of the parameters\cite{hjorthjensen_week35}.
The cost function is defined as
$$
C(\boldsymbol{\theta}) 
= \frac{1}{n}\vert\vert \boldsymbol{y}-\boldsymbol{X}\boldsymbol{\theta}\vert\vert_2^2
+ \lambda \, \|\boldsymbol{\theta}\|_1,
$$
where $\|\boldsymbol{\theta}\|_1 = \sum_{j}|\theta_j|$.  
This formulation leads to the Lasso minimization problem where it is required that $\|\boldsymbol{\theta}\|_1 \leq t$, with $t$ being a finite positive number. 

Unlike Ridge regression, taking the derivatives with respect to $\boldsymbol{\theta}$ does not lead to an analytical solution. 
The optimization problem can however be solved by using iterative gradient descent methods.\\ \\
The key feature of Lasso lies in its ability to shrink some estimated coefficients $\hat{\theta}_j$ exactly to zero. 
When this happens, the corresponding predictor is completely removed from the model.  
In contrast, Ridge regression never eliminates variables: it only shrinks the coefficients $\hat{\theta}_j$ towards zero but keeps all predictors in the model.
Typically, Lasso Regression is preferred when the goal is to simplify the model and improve interpretability, especially when there are a lot of features. On the other hand, Ridge regression is better for handling multicollinearity among features. 

\subsubsection{Implementation}
? 

\subsection{Gradient descent}

Although OLS and Ridge regression have analytical solutions, such solutions are not always available in general, so a numerical approach is often needed to optimize the same cost function.\\

Consider the cost function $C(\boldsymbol{\theta})$ that has to be minimized with respect to the parameters $\boldsymbol{\theta}$\cite{hjorthjensen_week36}.  
A second-order Taylor expansion around a point $\boldsymbol{\theta}_n$ is performed:
$$
C(\boldsymbol{\theta}) \approx C(\boldsymbol{\theta}_n) + (\boldsymbol{\theta}-\boldsymbol{\theta}_n)^\top \nabla_{\boldsymbol{\theta}} C(\boldsymbol{\theta}_n) 
+ \frac{1}{2} (\boldsymbol{\theta}-\boldsymbol{\theta}_n)^\top \mathbf{H}(\boldsymbol{\theta}_n) (\boldsymbol{\theta}-\boldsymbol{\theta}_n),
$$

where $\mathbf{H}(\boldsymbol{\theta}_n)$ is the Hessian matrix of second derivatives at $\boldsymbol{\theta}_n$.

Neglecting the second-order term (or assuming it is costly to compute), a first-order approximation gives the update rule in the direction of the steepest descent:
\[
\boldsymbol{\theta}_{n+1} = \boldsymbol{\theta}_n - \eta \, \nabla_{\boldsymbol{\theta}} C(\boldsymbol{\theta}_n),
\]
where $\eta > 0$ is a learning rate controlling the step size.  

This iterative procedure moves the parameters towards the minimum of $C(\boldsymbol{\theta})$. For convex functions such as the mean squared error in linear regression, convergence is guaranteed if $\eta$ is chosen appropriately.

\subsubsection{Implementation}
The iteration start from an initial guess $\boldsymbol{\theta}^{(0)}$, the parameters are updated iteratively according to the rule:
\[
\boldsymbol{\theta}^{(n+1)} = \boldsymbol{\theta}^{(n)} - \eta \, \nabla_{\boldsymbol{\theta}} C(\boldsymbol{\theta}^{(n)}),
\]
where $\eta > 0$ is the learning rate and $\nabla_{\boldsymbol{\theta}} C(\boldsymbol{\theta}^{(n)})$ is the gradient of the cost function with respect to $\boldsymbol{\theta}$ at iteration $t$.
After each update, the algorithm recomputes the cost function and its gradient until a convergence criterion is met.\\

\begin{algorithm}[H]
\caption{Gradient Descent}
\begin{algorithmic}[1]
\State Initialize $\boldsymbol{\theta}^{(0)}$
\For{$n = 0, 1, 2, \dots$ until convergence}
    \State Compute gradient $\nabla_{\boldsymbol{\theta}} C(\boldsymbol{\theta}^{(n)})$
    \State Update parameters: 
    $\boldsymbol{\theta}^{(n+1)} = \boldsymbol{\theta}^{(n)} - \eta \, \nabla_{\boldsymbol{\theta}} C(\boldsymbol{\theta}^{(n)})$
\EndFor
\end{algorithmic}
\end{algorithm}

\subsection{Stochastic Gradient Descent (SGD)}
Gradient descent can be computationally expensive when applied to large datasets.
Stochastic Gradient Descent (SGD) addresses this by updating the model parameters using a single (or small batch of) data point(s) per iteration, rather than the full dataset\cite{hjorthjensen_week37}.
This introduces noise in the updates but significantly reduces computation time.
The update rule is as follows:  
$$
\boldsymbol{\theta}_{n+1} = \boldsymbol{\theta}_n - {\eta \boldsymbol{\nabla}} l_{i_n} (\boldsymbol{\theta_t}),
$$  
<<<<<<< HEAD
where \(i_n\) is a randomly selected data point and \(\eta\) is the learning rate. (AAA: cite lecture)\\
=======
where \(i_t\) is a randomly selected data point and \(\eta\) is the learning rate.\\
>>>>>>> 91136ede

While Stochastic Gradient Descent is faster and more memory-efficient than full-batch gradient descent, it introduces noise in the parameter updates, which can make convergence less stable and less precise. However, this stochasticity can be beneficial, as it can help escape poor local minima and explore the optimization landscape more effectively, making it well suited for large datasets. \cite{hjorthjensen_week37}

\subsubsection{Implementation}

In the implementation of Stochastic Gradient Descent (SGD), the parameter vector $\boldsymbol{\theta}$ is initialized to zero and updated iteratively using gradients computed on randomly selected data points or mini-batches, rather than the entire dataset. This reduces the computational cost per update and introduces stochasticity into the optimization trajectory, which can help escape shallow local minima. 
The batch size is a tunable parameter: when set to 1, the algorithm uses a single sample at each iteration; larger batch sizes can be used to balance the trade-off between noise and computational efficiency.

\begin{algorithm}[H]
\caption{Stochastic Gradient Descent}
\begin{algorithmic}[1]
\State Initialize $\boldsymbol{\theta}^{(0)}$
\For{$n = 0, 1, 2, \dots$ until convergence}
    \State Randomly select a data point or mini-batch $i_n$
    \State Compute stochastic gradient: $\mathbf{g} \gets \nabla_{\boldsymbol{\theta}} \ell_{i_n}(\boldsymbol{\theta}^{(n)})$
    \State Update parameters: $\boldsymbol{\theta}^{(n+1)} \gets \boldsymbol{\theta}^{(n)} - \eta \, \mathbf{g}$
\EndFor
\end{algorithmic}
\end{algorithm}

\subsection{Momentum}

The learning rate $\eta$ plays a crucial role in the convergence and a limitation of these methods is the fixed learning rate ${\eta}$: 
\begin{itemize}
    \item if $\eta$ is too large, the updates can overshoot the minimum, causing oscillations or divergence
    \item if $\eta$ is too small, convergence is very slow
\end{itemize}
Moreover, for a function with steep directions and flat directions, a single global $ \eta$ may be inappropriate:
steep coordinates require a smaller step size to avoid oscillation and flat coordinates could use a larger step to speed up progress.

In order to mitigate this problem, gradient descent with momentum is introduced: it refers to a method that smoothens the optimization trajectory by adding a term that helps the optimizer remember the past gradients\cite{hjorthjensen_week37}.

Mathematically, let $\boldsymbol{m}_n$ denote the velocity (or accumulated gradient) at iteration $n$. The update rules for gradient descent with momentum are:
\[
\boldsymbol{m}_{n+1} = \beta \, \boldsymbol{m}_n + (1-\beta)\nabla_{\boldsymbol{\theta}} C(\boldsymbol{\theta}_n),
\]
\[
\boldsymbol{\theta}_{n+1} = \boldsymbol{\theta}_n - \eta \, \boldsymbol{m}_{n+1}.
\]
where $\beta \in [0,1)$ is the momentum coefficient, which controls how much of the past gradients are remembered in the current update. A value close to 1 means the optimizer will have more inertia while a value closer to 0 means less reliance on past gradients. This mechanism enables the algorithm to suppress oscillations along steep directions while simultaneously accelerating progress across flatter regions of the cost surface. The result is a convergence process that is both faster and more stable than standard gradient descent.\\
This leads to more advanced optimization methods which use an adaptive learning rate for each parameter that depends on the history of gradients.\cite{hjorthjensen_week37}\\

\subsubsection{Implementation}

Momentum was implemented inside the general routine \verb|Gradient_descent_advanced| by setting \verb|method='momentum'|. In addition to the parameter vector $\boldsymbol{\theta}$, a velocity vector $\mathbf{m}$ of the same size is initialized to zero. At each iteration the velocity is updated as a moving average of past gradients, scaled by the momentum coefficient $\beta$, and the parameters are updated using this velocity.
The default value $\beta=0.9$ was used in the experiments, providing a balance between stability and acceleration. Convergence is checked by comparing the change in parameters with a tolerance threshold.
\begin{algorithm}[H]
\caption{Gradient Descent with Momentum}
\begin{algorithmic}[1]
\State Initialize $\boldsymbol{\theta}^{(0)}$, velocity $\mathbf{m}^{(0)}=0$
\For{$n = 0, 1, 2, \dots$ until convergence}
\State Compute gradient $\mathbf{g} \gets \nabla_{\boldsymbol{\theta}} C(\boldsymbol{\theta}^{(n)})$
\State Update velocity: $\mathbf{m} \gets \beta \mathbf{m} + (1-\beta)\mathbf{g}$
\State Update parameters: $\boldsymbol{\theta}^{(n+1)} \gets \boldsymbol{\theta}^{(n)} - \eta \mathbf{m}$
\EndFor
\end{algorithmic}
\end{algorithm}

\subsection{Adagrad}

Adagrad adapts the learning rate for each parameter based on the historical squared gradients, giving smaller updates to frequently updated parameters and larger updates to infrequent ones\cite{hjorthjensen_week37}.
This is particularly useful for sparse data.  
\[
\boldsymbol{\theta}_{n+1} = \boldsymbol{\theta}_n - \frac{\eta}{\sqrt{\boldsymbol{v}_n} + \epsilon} \, \nabla_{\boldsymbol{\theta}} C(\boldsymbol{\theta}_n).
\]

where \(v_n\) is the sum of squared gradients up to time \(n\) and \(\epsilon\) prevents division by zero.  \\

The accumulation of squared gradients can lead to excessively small learning rates over time, slowing down convergence. \cite{goodfellow2016}

\subsubsection{Implementation}

Adagrad was included as an option in \verb|Gradient_descent_advanced| by setting \verb|method='adagrad'|. An accumulator vector $\mathbf{G}$ of the same size as $\boldsymbol{\theta}$ is initialized to zero. At each iteration, the squared gradient is added to $\mathbf{G}$ and used to scale the learning rate for each parameter.
To ensure numerical stability, a small constant $\epsilon=10^{-8}$ is added before taking the square root. This prevents division by zero and is standard in Adagrad implementations.
\begin{algorithm}[H]
\caption{Adagrad}
\begin{algorithmic}[1]
\State Initialize $\boldsymbol{\theta}^{(0)}$, accumulator $\mathbf{G}^{(0)}=0$
\For{$n = 0, 1, 2, \dots$ until convergence}
\State Compute gradient $\mathbf{g} \gets \nabla_{\boldsymbol{\theta}} C(\boldsymbol{\theta}^{(n)})$
\State Update accumulator: $\mathbf{G} \gets \mathbf{G} + \mathbf{g}^2$
\State Update parameters: $\boldsymbol{\theta}^{(n+1)} \gets \boldsymbol{\theta}^{(n)} - \eta \, \mathbf{g} / (\sqrt{\mathbf{G}}+\epsilon)$
\EndFor
\end{algorithmic}
\end{algorithm}

\subsection{RMSprop}

RMSprop addresses Adagrad's excessive shrinkage of the learning rate by using an exponentially decaying average of past squared gradients instead of a simple sum\cite{hjorthjensen_week37}.
This prevents the learning rate from shrinking too much and slowing down.  
If the running average is
\[
v_n = \beta v_{n-1} + (1 - \beta)\left( \nabla C(\theta_n) \right)^2,
\]
with decay rate \(\beta\) 0.9 or 0.99,

the new parameter update is
\[\theta_{n+1} = \theta_n - \frac{\eta}{\sqrt{v_n + \epsilon}} \nabla C(\theta_n).
\]

On the other hand, RMSprop requires tuning of the decay rate \(\beta\) and the base learning rate \(\eta\). \cite{goodfellow2016}

\subsubsection{Implementation}

RMSprop was implemented by selecting \verb|method='rmsprop'| inside \verb|Gradient_descent_advanced|. Instead of storing the full sum of squared gradients, an exponentially decaying moving average is maintained in a vector $\mathbf{S}$ initialized to zero. At each iteration, $\mathbf{S}$ is updated using the decay rate $\rho$ (set to 0.9 in our experiments), and the gradient is rescaled accordingly.
As with Adagrad, a small constant $\epsilon=10^{-8}$ is added for stability. This prevents excessively small denominators when gradients are close to zero.
\begin{algorithm}[H]
\caption{RMSprop}
\begin{algorithmic}[1]
\State Initialize $\boldsymbol{\theta}^{(0)}$, accumulator $\mathbf{S}^{(0)}=0$
\For{$n = 0, 1, 2, \dots$ until convergence}
\State Compute gradient $\mathbf{g} \gets \nabla_{\boldsymbol{\theta}} C(\boldsymbol{\theta}^{(n)})$
\State Update moving average: $\mathbf{S} \gets \rho \mathbf{S} + (1-\rho)\mathbf{g}^2$
\State Update parameters: $\boldsymbol{\theta}^{(n+1)} \gets \boldsymbol{\theta}^{(n)} - \eta , \mathbf{g} / (\sqrt{\mathbf{S}}+\epsilon)$
\EndFor
\end{algorithmic}
\end{algorithm}

\subsection{Adam}

Adam (Adaptive Moment Estimation) combines momentum and RMSprop, maintaining both an exponentially decaying average of past gradients (first moment) and squared gradients (second moment), with bias correction\cite{hjorthjensen_week37}. It adapts the learning rate per parameter, providing stability, while incorporating momentum, accelerating the convergence.
So, combining the moving averages of momentum
\[
m_n = \beta_1 m_{n-1} + (1-\beta_1) \nabla_\theta C(\theta_n)
\]  
and of the squared gradients

\[
v_n = \beta_2 v_{n-1} + (1-\beta_2) (\nabla_\theta C(\theta_n))^2,
\]  
and correcting bias
\[
\hat{m}_n = \frac{m_n}{1-\beta_1^n}, \quad \hat{v}_n = \frac{v_n}{1-\beta_2^n},
\]  
the update rule in Adam becomes
\[
\theta_{n+1} = \theta_n - \frac{\eta}{\sqrt{\hat{v}_n}+\epsilon} \hat{m}_n,
\]  
where \(\epsilon\) prevents division by zero.

Adam can sometimes converge to slightly worse minima than SGD in certain tasks, and hyperparameter tuning is still required. \cite{goodfellow2016}

\subsubsection{Implementation}

Adam was implemented inside \verb|Gradient_descent_advanced| with \verb|method='adam'|. Two vectors of the same size as $\boldsymbol{\theta}$ are initialized: the first moment estimate $\mathbf{m}$ and the second moment estimate $\mathbf{v}$, both starting at zero. At each iteration, these estimates are updated with exponential moving averages of the gradient and squared gradient. Bias correction is applied using the current iteration counter $t$.
Default hyperparameters $\beta_1=0.9$, $\beta_2=0.999$, and $\epsilon=10^{-8}$ were used, consistent with common practice. This implementation therefore combines momentum and RMSprop into a single adaptive optimizer.
\begin{algorithm}[H]
\caption{Adam}
\begin{algorithmic}[1]
\State Initialize $\boldsymbol{\theta}^{(0)}$, $\mathbf{m}^{(0)}=0$, $\mathbf{v}^{(0)}=0$, timestep $t=0$
\For{$n = 0, 1, 2, \dots$ until convergence}
\State $t \gets t+1$
\State Compute gradient $\mathbf{g} \gets \nabla_{\boldsymbol{\theta}} C(\boldsymbol{\theta}^{(n)})$
\State Update moments: $\mathbf{m}, \mathbf{v}$
\State Apply bias correction to $\mathbf{m}, \mathbf{v}$
\State Update parameters: $\boldsymbol{\theta}^{(n+1)}$
\EndFor
\end{algorithmic}
\end{algorithm}

\subsection{Gradient descents comparison}
Stochastic Gradient Descent (SGD) is appreciated for its simplicity and memory efficiency, particularly when tackling large datasets. However, it sometimes oscillates and may converge slowly. 

Momentum builds upon SGD by accelerating convergence in directions of consistent descent, although it can occasionally bypass the lowest point in regions where the cost function curves steeply. 

Adagrad's strength lies in its adaptability to sparse data, but it tends to reduce the learning rate over time, which can stall progress. 

RMSprop was introduced to counter Adagrad's diminishing learning rate, making it effective for online and non-stationary tasks where data characteristics frequently change. 

Adam is more often the preferred method because it merges the advantages of momentum and adaptive learning rates, generally performing robustly in most deep learning scenarios, though it may require careful parameter tuning to reach optimal performance. \cite{goodfellow2016}




\subsection{Bias-variance trade-off and resampling techniques}

The bias-variance trade-off is a fundamental concept in machine learning and statistics that describes the relationship between a model's complexity, the accuracy of its predictions, and how well it can make predictions on previously unseen data that were not used to train the model\cite{hjorthjensen_week38}. 
Bias is the error due to approximating a complex real-world problem with a simplified model: 
$$\mathrm{Bias}[\tilde y]= \mathbb{E}[(f-\mathbb{E}[\tilde y])^2]$$

It's the squared difference between the true function f(x) and the average prediction $\mathbb{E}[\tilde y]$ of the model over different training sets. High bias leads to underfitting, where the model is too simple (often linear) and cannot capture the underlying patterns, resulting in large errors on both training and test data.
\\Variance measures the sensitivity of a model to small changes in the training data:
$$
\mathrm{Var}[\tilde y] = \mathbb{E}[\tilde y^2] - (\mathbb{E}[\tilde y])^2
$$
It's the expected squared deviation of the model's predictions from its average prediction.
High variance leads to overfitting, where the model fits the training data very closely but performs poorly on unseen data, showing large test errors.\\\\
More formally, consider a dataset $\{(x_i, y_i)\}_{i=1}^n$, where the true data is generated by a noisy model $y = f(x) + \varepsilon$ and $\varepsilon$ is the noise term with zero mean and variance $\sigma^2$. 
The true function $f(x)$ is approximated by a model $\tilde y$, which depends on parameters $\boldsymbol{\theta}$ and a design matrix $X$, determined by minimizing the mean squared error (MSE):
$$
\text{C}(\boldsymbol{X, \theta}) = \frac{1}{n} \sum_{i=1}^n \big( y_i - \tilde y \big)^2= \mathbb{E}\big[(y - \tilde y)^2\big]
$$

The expected prediction error can be decomposed as
$$\mathbb{E}[(y - \tilde y)^2\big] = \mathrm{Bias}[\tilde y] + \mathrm{Var}[\tilde y] + \sigma^2$$
where $\sigma ^2$ is the variance of the errore $\epsilon$. 

To derive this equation, it should be recalled that the variance of $\boldsymbol{y}$ and $\boldsymbol{\epsilon}$ are both equal to $\sigma^2$. The mean value of $\boldsymbol{\epsilon}$ is by definition equal to zero. Furthermore, the function $f$ is not a stochastics variable, idem for $\boldsymbol{\tilde{y}}$.
Using a more compact notation in terms of the expectation value
$$
\mathbb{E}\left[(\boldsymbol{y}-\boldsymbol{\tilde{y}})^2\right]=\mathbb{E}\left[(\boldsymbol{f}+\boldsymbol{\epsilon}-\boldsymbol{\tilde{y}})^2\right],
$$

and adding and subtracting $\mathbb{E}\left[\boldsymbol{\tilde{y}}\right]$ one obtains 
$$
\mathbb{E}\left[(\boldsymbol{y}-\boldsymbol{\tilde{y}})^2\right]=\mathbb{E}\left[(\boldsymbol{f}+\boldsymbol{\epsilon}-\boldsymbol{\tilde{y}}+\mathbb{E}\left[\boldsymbol{\tilde{y}}\right]-\mathbb{E}\left[\boldsymbol{\tilde{y}}\right])^2\right],
$$

which, using the abovementioned expectation values can be rewritten as
\begin{equation}
    \label{eq: bias-var-...}
\mathbb{E}\left[(\boldsymbol{y}-\boldsymbol{\tilde{y}})^2\right]=\mathbb{E}\left[(\boldsymbol{y}-\mathbb{E}\left[\boldsymbol{\tilde{y}}\right])^2\right]+\mathrm{Var}\left[\boldsymbol{\tilde{y}}\right]+\sigma^2
\end{equation}


that is the rewriting in terms of the bias, the variance of the model $\boldsymbol{\tilde{y}}$ and the variance of $\boldsymbol{\epsilon}$. \cite{misc} 
In order to derive this equation, the assumption that is made is that the unknown function $\boldsymbol{f}$ can be replaced by the target data $\boldsymbol{y}$.\\
This decomposition underlies the bias-variance trade-off: a high bias and low variance situation corresponds to a model that is too simple and underfits the data, while a low bias and high variance situation corresponds to a model that is too complex and overfits the data.
The goal is to find a balance, achieving a model that is complex enough to capture the underlying patterns but simple enough to generalize well to new data.\\\\

Resampling techniques provide the practical tool for measuring and managing this balance, by reliably estimating the generalization ability of the model.
They involve repeatedly drawing samples from a training set and refitting a model of interest on each sample in order to obtain additional information about the fitted model.
Two resampling techniques are discussed here: bootstrap and cross-validation.\\\\
Bootstrap is a resampling technique that involves repeatedly drawing samples with replacement from the original dataset to create multiple "bootstrap" samples\cite{hjorthjensen_week38}.
Each bootstrap sample is used to fit the model, and the variability of the model's predictions across these samples provides an estimate of the model's variance.
This method is particularly useful for estimating the uncertainty of model parameters and assessing the stability of the model.\\\\
Cross-validation is a technique used to assess how the results of a statistical analysis will generalize to an independent dataset\cite{hjorthjensen_week38}.
The most common form is k-fold cross-validation, where the dataset is divided into k subsets (or "folds").
The model is trained on k-1 folds and validated on the remaining fold.
This process is repeated k times, with each fold serving as the validation set once.
The average performance across all k trials provides a robust estimate of the model's generalization error.
Cross-validation helps in selecting model parameters and in preventing overfitting by ensuring that the model performs well on unseen data.\\\\


\subsection{Use of AI tools}
In this project, AI tools such as ChatGPT and GitHub Copilot were utilized to improve the efficiency and quality of the work. 
These tools assisted in generating code snippets, debugging and they were also particularly helpful in drafting sections of the report and suggesting improvements. 
However, all outputs generated by these AI tools were carefully reviewed and modified.


\section{Results and Discussion}
\label{sec:Results_and_Discussion}
The performance of the regression models are evaluated using both the MSE and the score $R^2$. The definitions of these are the following:
$$ \mathrm{MSE} = \frac{1}{n} \sum_{i=1}^{n} \left( y_i - \tilde{y}_i \right)^2$$
$$R^2 = 1 - \frac{\sum_{i=1}^{n} \left( y_i - \tilde{y}_i \right)^2}{\sum_{i=1}^{n} \left( y_i - \bar{y} \right)^2}$$
where $n$ is the number of data points, $y_i$ are the true values, $\tilde{y}_i$ are the predicted values, and $\bar{y}$ denotes the mean of the true values.
\subsection*{How we produced all reported results}
\label{sec:results_setup}
Unless otherwise stated, every result displayed in this section is the mean over $N_{\text{runs}}=30$ independent repetitions. Each run uses a new noisy dataset and a new train/test split, but within a run all models and methods see the same data and splits to enable fair, paired comparisons.

\paragraph*{Data generation and scaling.}
For a given $n$, we create a uniform mesh of Runge function $f(x)=\tfrac{1}{1+25x^2}$ that maps the interval $(-1,1)$. To the mesh we added Gaussian noise \[ y = f(x) + \varepsilon, \quad \varepsilon \sim \mathcal{N}(0, 0.3^2) \]. We split the data into train/test with a $67\%/33\%$ split and standardize features using training statistics only (the intercept, when present, is not scaled). For polynomial models, features are expanded up to degree $d$ and then scaled column-wise using the training means/stds and re-used on the test set.

\paragraph*{Reproducibility and fairness}
Let $s_0$ be the global base seed. For run index $r=0,\dots,N_{\text{runs}}-1$ we set
\[
s_r = s_0 + r,
\]
as both the NumPy global seed before generating noise and the random\_state for the train/test split. This guarantees that, within the same run, all methods share the exact same dataset and splits. Additional randomness is handled as follows:
\begin{itemize}
    \item \textbf{SGD \ref{Stochastic Gradient Descent}:} to make mini-batch selections identical across models within a run and degree, we reset the RNG to a deterministic ~\cite{numpy-seed}, per-degree seed before each optimizer call (thus the same mini-batch sequence is used by all methods being compared).
    \item \textbf{Bootstrap \ref{Bias-Variance trade off}:} for each run, bootstrap resamples of the training set are drawn with sklearn's resample using fixed per-bootstrap seeds ~\cite{scikit-learn-resample}; predictions are evaluated on the fixed test set of that run.
    \item \textbf{Cross-Validation \ref{Cross Validation}:} for each run we instantiate one KFold with shuffle=True and random\_state $=s_r$ ~\cite{scikit-learn-crossvalidation}, so folds are identical across degrees and models within the run.
\end{itemize}

\paragraph*{What is averaged.}
For parts up to F, each metric displayed at a given degree $d$ is the mean test metric over $N_{\text{runs}}$. For each average metric displayed is also computed its standard deviation. For part G, the MSE, $\mathrm{bias}^2$, and variance are computed from bootstrap predictions within each run and then averaged across runs. For Part~H, per-run degree-$d$ scores are the mean MSE across $k=5$ folds.

% \paragraph*{Modeling/optimization details.}
% OLS and Ridge are also computed in closed form; for Ridge the intercept is not penalized. LASSO is solved with (sub)gradient descent. Gradient-based experiments use:
% \begin{itemize}
%     \item \textbf{Part~C:} vanilla GD with learning rates $\{10^{-4},10^{-3},10^{-2}\}$, $n_{\text{iter}}=2000$, Ridge $\lambda=0.01$.
%     \item \textbf{Part~D:} advanced optimizers (vanilla, momentum, adagrad, rmsprop, adam) at $\eta=0.01$, $n_{\text{iter}}=1000$, for OLS and Ridge ($\lambda=0.01$).
%     \item \textbf{Part~E:} two setups: (i) vanilla with $\eta\in\{10^{-4},10^{-3},10^{-2}\}$; (ii) all methods above at fixed $\eta=0.01$; models: OLS, Ridge ($\lambda=0.01$), LASSO ($\lambda=0.01$).
%     \item \textbf{Part~F (SGD):} same methods at $\eta=0.01$, $n_{\text{iter}}=5000$, mini-batch size $=10$.
% \end{itemize}


% \subsection{Averaging over multiple runs}

\subsection*{Validation and testing}
\label{Validation_and_Testing}

To ensure the correctness and robustness of all implemented methods, a comprehensive testing suite was developed. 
Each function within the project was systematically validated against scikit-learn's out-of-the-box implementations, 
ensuring full consistency with well-established numerical baselines. 
The test suite employs the Pytest framework and compares analytical, gradient-based, and resampling functions through deterministic and quantitative checks. 
All tests were designed to be reproducible, relying on a fixed random seed to guarantee identical data splits and noise realizations across runs. 
The seed policy used is consistent with what is described in the previous paragraph \ref{sec:results_setup}.

For the implemented preprocessing routines, the generated design matrices were compared element-wise with those produced by scikit-learn's classes, verifying identical scaling and intercept behavior (Results asserted with a numerical tolerance of \(\text{rtol}=10^{-12}\)).

Metric functions such as the Mean Squared Error (MSE) and the coefficient of determination ($R^2$) were also cross-checked against scikit-learn's corresponding functions, ensuring numerical equivalence up to machine precision (\(\text{rtol}=10^{-12}\), \(\text{atol}=10^{-12}\)).

Analytical regression solvers like OLS and Ridge Regression were validated by comparing their estimated coefficients and predictions to those obtained from scikit-learn under identical configurations. 
For Ridge regression, both penalized and unpenalized intercept versions were tested to confirm full consistency with scikit-learn's regularization scheme. 
The detailed numerical tolerances used in these validations are summarized in Table~\ref{tab:analytical_solvers}.

\begin{table}[H]
\centering
\small
\setlength{\tabcolsep}{3pt}
\caption{Analytical solver validation results}
\label{tab:analytical_solvers}
\begin{tabular}{lccc}
\toprule
\textbf{Model} & \textbf{Ref.} & \textbf{rtol} & \textbf{atol} \\
\midrule
OLS & \texttt{LinearReg.} (\texttt{fit\_int=False}) & $10^{-10}$ & $10^{-12}$ \\
Ridge & \texttt{Ridge} ($\alpha=\lambda$) & $10^{-10}$ & $10^{-10}$ \\
\bottomrule
\end{tabular}
\end{table}

The custom gradient descent optimizer was evaluated by verifying that its converged parameters coincide with the analytical OLS solution within a tolerance of $10^{-5}$, demonstrating the correctness of both gradient computations and convergence logic. 
A full summary of these quantitative checks is reported in Table~\ref{tab:gd_validation}.

\begin{table}[H]
\centering
\small
\setlength{\tabcolsep}{3pt}
\caption{Gradient Descent validation results}
\label{tab:gd_validation}
\begin{tabular}{lcc}
\toprule
\textbf{Check} & \textbf{rtol} & \textbf{atol} \\
\midrule
Parameters vs.\ OLS & – & $10^{-5}$ \\
Predictions vs.\ OLS & $10^{-6}$ & $10^{-8}$ \\
MSE gap & – & $\le 10^{-8}$ \\
\bottomrule
\end{tabular}
\end{table}

For LASSO regression, predictions and coefficient vectors were compared to \texttt{sklearn.linear\_model.Lasso} under equivalent configurations, confirming numerical agreement up to small regularization-dependent deviations. 
The tolerances and bounds applied during this validation are reported in Table~\ref{tab:lasso_validation}.

\begin{table}[H]
\centering
\small
\setlength{\tabcolsep}{3pt}
\caption{LASSO regression validation summary}
\label{tab:lasso_validation}
\begin{tabular}{lcc}
\toprule
\textbf{Quantity} & \textbf{Tolerance} & \textbf{Error Bound} \\
\midrule
Predictions & $r:10^{-4}, a:10^{-5}$ & – \\
Coefficients ($L^1$ dist.) & – & $\le 10^{-3}$ \\
\bottomrule
\end{tabular}
\end{table}

The bias–variance decomposition implementation was internally validated by checking the analytical identity~\ref{eq: bias-var-...} using bootstrap-generated predictions, 
confirming maximum absolute discrepancies across polynomial degrees below $10^{-10}$. 
Cross-validation consistency was also verified by enforcing identical \texttt{KFold} partitions across models and degrees, 
with matching CV scores within \(\text{rtol}=10^{-10}\), \(\text{atol}=10^{-12}\). 
These resampling-based validation results are summarized in Table~\ref{tab:resampling_validation}.

\begin{table}[H]
\centering
\small
\setlength{\tabcolsep}{3pt}
\caption{Resampling-based validation checks}
\label{tab:resampling_validation}
\begin{tabular}{lcc}
\toprule
\textbf{Procedure} & \textbf{rtol} & \textbf{atol} \\
\midrule
Bias–variance identity & – & $\le 10^{-10}$ \\
Cross-val.\ scores & $10^{-10}$ & $10^{-12}$ \\
\bottomrule
\end{tabular}
\end{table}

All assertions passed successfully, confirming that the entire computational pipeline—from data scaling to analytical and iterative solvers—produces results consistent with standard machine learning libraries and theoretical expectations.\footnote{This testing suite was executed continuously in a GitHub workflow, ensuring the validity of each commit and experiment.}



\subsection{OLS}
\label{OLS}
The analysis starts with performing a standard ordinary least squares regression using polynomials in $x$ up to order 15. The dependence of the polynomial degree and number of data point has been explored by plotting the mse as a function of polynomial degree for different amount of data points. This can be seen in Figure \ref{fig:OLS_graph}.\\\\
As one can see, generally the mse goes down as the polynomial degree increases. But for a small amount of data points like $n = 40$ and $n = 50$, when the polynomial degree goes to high the mse starts to increase again.\\
This happens because of overfitting. When the polynomial degree increases the model tries to fit the data too perfectly and will fit the underlying random noise as well and the model will then perform poorly of unseen data. For a high number of data points this is barely noticeable but for a lower amount of data points the effect will become more pronounced.\\\\
$R^2$ ?\\\\
When plotting the parameters $\theta$ as a function of polynomial degree, it can be observed that for low-degree polynomials the coefficients remain relatively stable, whereas for higher-degree polynomials they increase rapidly in magnitude and exhibit pronounced oscillations.
This behavior reflects overfitting: at high degrees, the model captures both the true signal and the noise, causing the coefficients to become unstable. Using more data points reduces this effect and stabilizes the parameter estimates
    
\input{Graphs/OLS_MSE.tex}

\subsection{Ridge regression}
\label{Ridge regression}
\textbf{We can also put the theta values graph in and show that the ridge method lowers the extreme high theta values for high degrees.}\\\\
Now, Ridge regression is applied to the same dataset, exploring the impact of different regularization parameters $\lambda$. First, the effect of the regularization parameter $\lambda $ on the MSE as a function of polynomial degree was analyzed for a fixed number of data points n=100: the results are shown in Figure \ref{fig:RIDGE_MSE_Lambda}.
Small values of $\lambda$ (e.g., 0.001, 0.01) behave similarly to OLS, with the MSE decreasing as polynomial degree increases. However, as $\lambda$ increases (e.g., 1, 10, 100), the MSE curve flattens and even increases for high polynomial degrees, indicating that strong regularization prevents overfitting but may lead to underfitting if too large.
Among the tested values, $\lambda$ =0.01 produces the lowest MSE for most polynomial degrees, suggesting an optimal trade-off between bias and variance.

\input{Graphs/RIDGE_MSE_Lambda.tex}

Next, $\lambda = 0.01$ is selected to plot the MSE as a function of polynomial degree for different numbers of data points, allowing a direct comparison with the standard OLS regression, as shown in Figure \ref{fig:RIDGE_MSE_data}. 
The comparison reveals that while both methods achieve low MSE at moderate polynomial degrees, OLS exhibits a sharp increase in MSE at high degrees due to overfitting. In contrast, Ridge regression maintains a lower and more stable MSE across all degrees, demonstrating its effectiveness in controlling model complexity through regularization. This highlights Ridge's advantage in scenarios where overfitting is a concern, particularly with high-degree polynomials.
As one can see, the mse decreases as the polynomial degree increases, similar to OLS.
\input{Graphs/RIDGE_MSE_data.tex}

The parameters $\theta$ as a function of polynomial degree for Ridge regression are plotted. Compared to OLS, the coefficients remain more stable even at high polynomial degrees. 
This stability indicates that Ridge's $L_2$ regularization effectively constrains the magnitude of the coefficients, preventing them from becoming excessively large and reducing overfitting.
The result is a more robust model that generalizes better to unseen data.

\subsection{Gradient Descent Methods}
\label{Gradient Descent Methods}

The analytical expression for paramters $\theta$ is now compared to the results obtained using gradient descent methods.\\\\
First, the standard gradient descent method is applied to both OLS and Ridge regression, exploring the impact of different learning rates $\eta$. 
The results for OLS and Ridge with varying learning rates are shown in the figures below and it is evident that the gradient descent is very sensitive to the choice of the learning rate.\\
For example, with a learning rate equale to 0.01, as shown in the Figure \ref{fig:GD_OLS_LR}, the method converges to the analytical solution for polynomial degrees up to 15, with the MSE closely matching the analytical results.
For smaller learning rates, the algorithm does not reach the analytical solution within the set number of iterations, resulting in a higher MSE. 
For learning rate bigger than 0.01, the algorithm diverges, failing to converge to the analytical solution and causing the MSE to increase dramatically.
\input{Graphs/GD_OLS_LR.tex}
Similarly, for Ridge regression with $\lambda = 0.01$, as shown in the Figure \ref{fig:GD_RIDGE_LR}, a learning rate of 0.01 allows convergence to the analytical solution, while smaller rates lead to slower convergence and larger MSE.
\input{Graphs/GD_RIDGE_LR.tex}
 
In both cases, the analytical solution is more accurate than gradient descent, except for a learning rate of 0.01, where the two methods yield nearly identical results.\\\\
Next, advanced gradient descent methods are applied to both OLS and Ridge regression.
For OLS, as shown in the Figure \ref{fig:AGD_OLS}, Momentum, Adagrad, RMSprop, and Adam all successfully converge to the analytical solution with MSE values closely matching the analytical results across polynomial degrees.
 RMSprop and Adam show better performance at higher polynomial degrees, because of their adaptive learning rate mechanisms.

\input{Graphs/AGD_OLS.tex}

For Ridge regression with $\lambda = 0.01$, as shown in the Figure \ref{fig:AGD_RIDGE}, RMSProp and Adam show a better convergence at higher degrees, but still the analytical solution is the best one. 
\textbf{why analytical is better than advanced methods?}

\input{Graphs/AGD_RIDGE.tex}
\subsection{Lasso regression}
\label{Lasso regression}
Lasso regression does not have an analytical solution, so only gradient descent methods are applied.\\\\
First, the standard gradient descent method is applied to Lasso regression, exploring the impact of different learning rates $\eta$. 
The results for Lasso with varying learning rates are shown in the Figure \ref{fig:GD_LASSO_LR}.
With a learning rate equal to 0.01, the method converges for polynomial degrees up to 15, with the MSE being relatively low.
For smaller learning rates, the algorithm converges very slowly, requiring a large number of iterations to approach the minimum.
\input{Graphs/GD_LASSO_LR.tex}

When using more advanced gradient descent methods for Lasso regression, as shown in the Figure \ref{fig:AGD_LASSO}, the convergence improves significantly.
Ridge and Lasso regression show similar MSE across polynomial degrees.
However, the MSE values for Lasso are generally higher than those for Ridge regression, due to the nature of the $L_1$ penalty. 
This encourages many coefficients to become exactly zero, which makes the model more interpretable but increases the bias of the coefficients.
On the other hand, Ridge regression shrinks coefficients towards zero but does not set them exactly to zero, leading to lower bias and lower MSE.
Compared to OLS, which is unbiased but can have high variance, Lasso achieves a lower MSE by reducing the variance, even with the bias it introduces
\input{Graphs/AGD_LASSO.tex}

\subsection{Stochastic Gradient Descent}
\label{Stochastic Gradient Descent}
Stochastic Gradient Descent (SGD) is now applied to OLS, Ridge, and Lasso regression.
For OLS, as shown in Figure \ref{fig:AGD_OLS_SGD}, SGD converges to a solution with MSE values that are slightly higher than those obtained with standard gradient descent methods. 
This difference arises because SGD computes the gradient using individual samples or small mini-batches instead of the entire dataset. While this makes each update faster and more memory-efficient, it also introduces noise into the updates, leading to a less stable convergence.

\input{Graphs/AGD_OLS SGD.tex}

Ridge regression with SGD, as shown in Figure \ref{fig:AGD_RIDGE_SGD}, exhibits a similar pattern: the MSE is slightly higher compared to batch methods due to the stochastic nature of the updates. However, the $L_2$ penalty contributes to more stable coefficient shrinkage, so the convergence remains reliable and generalization can even improve compared to OLS.

\input{Graphs/AGD_RIDGE SGD.tex}

In the case of Lasso regression with SGD, shown in Figure \ref{fig:AGD_LASSO_SGD}, the optimization becomes more challenging because of the $L_1$ penalty, which creates flat regions and non-differentiable points at zero. Here, the stochasticity can both complicate and help: while it may cause small fluctuations and slightly higher MSE, it also allows the algorithm to escape plateaus and drive coefficients exactly to zero, reinforcing sparsity in the solution.

\input{Graphs/AGD_LASSO SGD.tex}

\subsection{Bias-Variance trade off}
\label{Bias-Variance trade off}
To illustrate the bias-variance trade-off, the Runge function is fitted using an OLS model with varying polynomial degrees. 
The bias, variance, and mean squared error (MSE) are computed using bootstrap resampling with 50 resamples. The results are shown in Figure \ref{fig:Bias_Var}.
For low polynomial degree the variance, bias and mse remain close to 0, indicating that the model is simple but stable.
As the degree of the polynomial increases at a certain point the variance jumps up dramatically, causing a corresponding rise in MSE.
This reflects overfitting, where the model starts capturing noise in the training data rather than just the underlying signal.\\\\
The optimal model complexity lies between these extremes, balancing bias and variance to minimize prediction error.
The bootstrap analysis highlights how the number of data points affects this balance: when the number of data points is low, the variance increases more rapidly with polynomial degree, leading to higher MSE, whil with more data points, the variance is reduced and the MSE stabiliez.\\
\input{Graphs/Bias_Var.tex}

\subsection{Cross Validation}
\label{Cross Validation}
Cross-validation is now applied to evaluate the performance of OLS, Ridge, and Lasso regression models.
The MSE is computed using 5-fold cross-validation for polynomial degrees ranging from 1 to 15, as shown in Figure \ref{fig:Cross_Validation}.
For OLS, the MSE decreases initially with increasing polynomial degree, but then rises sharply at higher degrees due to overfitting, especially with fewer data points.
Ridge regression, with a regularization parameter $\lambda = 0.01$, shows a more stable MSE across polynomial degrees, effectively controlling overfitting.
Lasso regression, also with $\lambda = 0.01$, exhibits a similar trend, but with slightly higher MSE than Ridge due to the stronger bias introduced by the $L_1$ penalty.       

These results highlight the bias-variance trade-off: while OLS achieves very low bias at high degrees, its variance becomes large.
Ridge and Lasso introduce a small bias but yield more stable models that generalize better.
\input{Graphs/Cross_Validation.tex}

\section{Discussion and Conclusion}
\label{sec:Discussion_and_Conclusion}
In this project we analyzed regression methods for fitting the Runge function, focusing on OLS, Ridge, and Lasso regression, and compared them using mean squared error (MSE) as the main performance measure.\\\\

OLS regression reproduced the function well at low polynomial degrees, but quickly overfitted when the degree increased, as reflected in strongly rising MSE.
Ridge regression introduced $L_2$ regularization, which stabilized the coefficients and reduced variance, achieving more reliable predictions across polynomial degrees.
Lasso regression, based on an $L_1$ penalty, further encouraged sparsity by setting coefficients exactly to zero.
This simplified the model but generally produced slightly higher MSE compared to Ridge due to the stronger bias introduced.\\\\

A central part of the project was the implementation and study of gradient descent methods.
Standard gradient descent for OLS and Ridge regression showed a strong dependence on the learning rate: too small rates resulted in slow convergence and higher MSE, while too large rates caused divergence.
With a carefully chosen learning rate, the results closely matched the analytical solutions.
Advanced optimizers such as momentum, Adagrad, RMSprop, and Adam significantly improved stability and convergence.
RMSprop and Adam in particular adapted learning rates during training, achieving consistent performance across polynomial degrees and bringing MSE close to the closed-form benchmarks.\\
For Lasso regression, which lacks an analytical solution, gradient-based optimization was essential.
Here, adaptive optimizers again provided faster and more stable convergence compared to plain gradient descent.
Stochastic gradient descent further reduced computation time by using individual samples, at the cost of noisier updates, but still produced results consistent with batch methods.\\\\

\textbf{Now some parts about the bootsrtap, croos validation and bias variance trade off}


\bibliographystyle{apsrev4-2}
\bibliography{References} % Your .bib file


\end{document}<|MERGE_RESOLUTION|>--- conflicted
+++ resolved
@@ -212,11 +212,7 @@
 $$
 \boldsymbol{\theta}_{n+1} = \boldsymbol{\theta}_n - {\eta \boldsymbol{\nabla}} l_{i_n} (\boldsymbol{\theta_t}),
 $$  
-<<<<<<< HEAD
-where \(i_n\) is a randomly selected data point and \(\eta\) is the learning rate. (AAA: cite lecture)\\
-=======
-where \(i_t\) is a randomly selected data point and \(\eta\) is the learning rate.\\
->>>>>>> 91136ede
+where \(i_n\) is a randomly selected data point and \(\eta\) is the learning rate. \\
 
 While Stochastic Gradient Descent is faster and more memory-efficient than full-batch gradient descent, it introduces noise in the parameter updates, which can make convergence less stable and less precise. However, this stochasticity can be beneficial, as it can help escape poor local minima and explore the optimization landscape more effectively, making it well suited for large datasets. \cite{hjorthjensen_week37}
 
