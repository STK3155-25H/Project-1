--- conflicted
+++ resolved
@@ -753,7 +753,7 @@
 Ridge and Lasso introduce a small bias but yield more stable models that generalize better.
 \input{Graphs/Cross_Validation.tex}
 
-<<<<<<< HEAD
+
 \subsection{Computational Benchmark and Performance Analysis}
 \label{sec:Computational_Benchmark}
 
@@ -853,9 +853,7 @@
 
 
 \section{Discussion and Conclusion}
-=======
-\section{Conclusion}
->>>>>>> 25401fa6
+
 \label{sec:Discussion_and_Conclusion}
 This project analyzed different regression methods such as Ordinary Least Squares(OLS),
 Ridge and Lasso along with the effects of implementing gradient descent optimizers,
